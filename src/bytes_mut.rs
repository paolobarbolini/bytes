--- conflicted
+++ resolved
@@ -1779,12 +1779,8 @@
 static SHARED_VTABLE: Vtable = Vtable {
     clone: shared_v_clone,
     to_vec: shared_v_to_vec,
-<<<<<<< HEAD
     to_mut: shared_v_to_mut,
-    is_unique: crate::bytes::shared_is_unique,
-=======
     is_unique: shared_v_is_unique,
->>>>>>> fd13c7dc
     drop: shared_v_drop,
 };
 
@@ -1818,7 +1814,6 @@
     }
 }
 
-<<<<<<< HEAD
 unsafe fn shared_v_to_mut(data: &AtomicPtr<()>, ptr: *const u8, len: usize) -> BytesMut {
     let shared: *mut Shared = data.load(Ordering::Relaxed).cast();
 
@@ -1846,12 +1841,12 @@
         release_shared(shared);
         BytesMut::from_vec(v)
     }
-=======
+}
+
 unsafe fn shared_v_is_unique(data: &AtomicPtr<()>) -> bool {
     let shared = data.load(Ordering::Acquire);
     let ref_count = (*shared.cast::<Shared>()).ref_count.load(Ordering::Relaxed);
     ref_count == 1
->>>>>>> fd13c7dc
 }
 
 unsafe fn shared_v_drop(data: &mut AtomicPtr<()>, _ptr: *const u8, _len: usize) {
